--- conflicted
+++ resolved
@@ -162,23 +162,6 @@
 	return values, nil
 }
 
-<<<<<<< HEAD
-// HStrLen returns the string length of the value associated with field in the hash stored at key.
-// If the key or the field do not exist, 0 is returned.
-func (db *RoseDB) HStrLen(key, field []byte) int {
-	db.hashIndex.mu.RLock()
-	defer db.hashIndex.mu.RUnlock()
-
-	if db.hashIndex.trees[string(key)] == nil {
-		return 0
-	}
-	db.hashIndex.idxTree = db.hashIndex.trees[string(key)]
-	val, err := db.getVal(field, Hash)
-	if err == ErrKeyNotFound {
-		return 0
-	}
-	return len(val)
-=======
 // HGetAll return all fields and values of the hash stored at key.
 func (db *RoseDB) HGetAll(key []byte) ([][]byte, error) {
 	db.hashIndex.mu.RLock()
@@ -208,5 +191,21 @@
 		index += 2
 	}
 	return pairs[:index], nil
->>>>>>> ff7b85e0
+}
+
+// HStrLen returns the string length of the value associated with field in the hash stored at key.
+// If the key or the field do not exist, 0 is returned.
+func (db *RoseDB) HStrLen(key, field []byte) int {
+	db.hashIndex.mu.RLock()
+	defer db.hashIndex.mu.RUnlock()
+
+	if db.hashIndex.trees[string(key)] == nil {
+		return 0
+	}
+	db.hashIndex.idxTree = db.hashIndex.trees[string(key)]
+	val, err := db.getVal(field, Hash)
+	if err == ErrKeyNotFound {
+		return 0
+	}
+	return len(val)
 }