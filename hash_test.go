package rosedb

import (
	"github.com/stretchr/testify/assert"
	"path/filepath"
	"testing"
)

func TestRoseDB_HSet(t *testing.T) {
	t.Run("fileio", func(t *testing.T) {
		testRoseDBHSet(t, FileIO, KeyOnlyMemMode)
	})
	t.Run("fileio", func(t *testing.T) {
		testRoseDBHSet(t, MMap, KeyValueMemMode)
	})
}

func testRoseDBHSet(t *testing.T, ioType IOType, mode DataIndexMode) {
	path := filepath.Join("/tmp", "rosedb")
	opts := DefaultOptions(path)
	opts.IoType = ioType
	opts.IndexMode = mode
	db, err := Open(opts)
	assert.Nil(t, err)
	defer destroyDB(db)

	type args struct {
		key   []byte
		field []byte
		value []byte
	}
	tests := []struct {
		name    string
		db      *RoseDB
		args    args
		wantErr bool
	}{
		{
			"nil", db, args{key: nil, field: nil, value: GetKey(123)}, false,
		},
		{
			"nil-value", db, args{key: GetKey(1), field: GetKey(11), value: nil}, false,
		},
		{
			"normal", db, args{key: GetKey(1), field: GetKey(11), value: GetValue16B()}, false,
		},
	}
	for _, tt := range tests {
		t.Run(tt.name, func(t *testing.T) {
			if err := tt.db.HSet(tt.args.key, tt.args.field, tt.args.value); (err != nil) != tt.wantErr {
				t.Errorf("HSet() error = %v, wantErr %v", err, tt.wantErr)
			}
		})
	}
}

func TestRoseDB_HGet(t *testing.T) {
	t.Run("fileio", func(t *testing.T) {
		testRoseDBHGet(t, FileIO, KeyOnlyMemMode)
	})
	t.Run("mmap", func(t *testing.T) {
		testRoseDBHGet(t, MMap, KeyValueMemMode)
	})
}

func testRoseDBHGet(t *testing.T, ioType IOType, mode DataIndexMode) {
	path := filepath.Join("/tmp", "rosedb")
	opts := DefaultOptions(path)
	opts.IoType = ioType
	opts.IndexMode = mode
	db, err := Open(opts)
	assert.Nil(t, err)
	defer destroyDB(db)

	setKey := []byte("my_set")
	err = db.HSet(setKey, GetKey(1), GetKey(111))
	assert.Nil(t, err)
	v1, err := db.HGet(setKey, GetKey(1))
	assert.Nil(t, err)
	assert.Equal(t, GetKey(111), v1)

	err = db.HSet(setKey, GetKey(1), GetKey(222))
	assert.Nil(t, err)

	v2, err := db.HGet(setKey, GetKey(1))
	assert.Nil(t, err)
	assert.Equal(t, GetKey(222), v2)
}

func TestRoseDB_HDel(t *testing.T) {
	t.Run("fileio", func(t *testing.T) {
		testRoseDBHDel(t, FileIO, KeyOnlyMemMode)
	})
	t.Run("mmap", func(t *testing.T) {
		testRoseDBHDel(t, MMap, KeyValueMemMode)
	})
}

func testRoseDBHDel(t *testing.T, ioType IOType, mode DataIndexMode) {
	path := filepath.Join("/tmp", "rosedb")
	opts := DefaultOptions(path)
	opts.IoType = ioType
	opts.IndexMode = mode
	db, err := Open(opts)
	assert.Nil(t, err)
	defer destroyDB(db)

	// not exist
	setKey := []byte("my_set")
	c1, err := db.HDel(setKey, GetKey(1), GetKey(2))
	assert.Nil(t, err)
	assert.Equal(t, 0, c1)

	err = db.HSet(setKey, GetKey(1), GetValue16B())
	assert.Nil(t, err)
	err = db.HSet(setKey, GetKey(2), GetValue16B())
	assert.Nil(t, err)
	err = db.HSet(setKey, GetKey(3), GetValue16B())
	assert.Nil(t, err)

	c2, err := db.HDel(setKey, GetKey(3))
	assert.Nil(t, err)
	assert.Equal(t, 1, c2)

	v1, err := db.HGet(setKey, GetKey(3))
	assert.Nil(t, err)
	assert.Nil(t, v1)
}

func TestRoseDB_HExists(t *testing.T) {
	t.Run("fileio", func(t *testing.T) {
		testRoseDBHExists(t, FileIO, KeyOnlyMemMode)
	})
	t.Run("mmap", func(t *testing.T) {
		testRoseDBHExists(t, MMap, KeyValueMemMode)
	})
}

func testRoseDBHExists(t *testing.T, ioType IOType, mode DataIndexMode) {
	path := filepath.Join("/tmp", "rosedb")
	opts := DefaultOptions(path)
	opts.IoType = ioType
	opts.IndexMode = mode
	db, err := Open(opts)
	assert.Nil(t, err)
	defer destroyDB(db)

	setKey := []byte("my_set")
	err = db.HSet(setKey, GetKey(1), GetValue16B())
	assert.Nil(t, err)

	c1, err := db.HExists(setKey, GetKey(1))
	assert.Nil(t, err)
	assert.Equal(t, c1, true)

	c2, err := db.HExists(setKey, GetKey(2))
	assert.Nil(t, err)
	assert.Equal(t, c2, false)
}

func TestRoseDB_HLen(t *testing.T) {
	path := filepath.Join("/tmp", "rosedb")
	opts := DefaultOptions(path)
	db, err := Open(opts)
	assert.Nil(t, err)
	defer destroyDB(db)

	hashKey := []byte("my_hash")
	l1 := db.HLen(hashKey)
	assert.Equal(t, 0, l1)

	err = db.HSet(hashKey, GetKey(1), GetValue16B())
	assert.Nil(t, err)
	l2 := db.HLen(hashKey)
	assert.Equal(t, 1, l2)

	err = db.HSet(hashKey, GetKey(1), GetValue128B())
	assert.Nil(t, err)

	err = db.HSet(hashKey, GetKey(2), GetValue16B())
	assert.Nil(t, err)
	l3 := db.HLen(hashKey)
	assert.Equal(t, 2, l3)

	writeCount := 1000
	for i := 0; i < writeCount; i++ {
		err := db.HSet(hashKey, GetKey(i+100), GetValue16B())
		assert.Nil(t, err)
	}
	l4 := db.HLen(hashKey)
	assert.Equal(t, writeCount+2, l4)
}

func TestRoseDB_DiscardStat_Hash(t *testing.T) {
	helper := func(isDelete bool) {
		path := filepath.Join("/tmp", "rosedb")
		opts := DefaultOptions(path)
		opts.LogFileSizeThreshold = 64 << 20
		db, err := Open(opts)
		assert.Nil(t, err)
		defer destroyDB(db)

		hashKey := []byte("my_hash")
		writeCount := 500000
		for i := 0; i < writeCount; i++ {
			err := db.HSet(hashKey, GetKey(i), GetValue128B())
			assert.Nil(t, err)
		}

		if isDelete {
			for i := 0; i < writeCount/2; i++ {
				_, err := db.HDel(hashKey, GetKey(i))
				assert.Nil(t, err)
			}
		} else {
			for i := 0; i < writeCount/2; i++ {
				err := db.HSet(hashKey, GetKey(i), GetValue128B())
				assert.Nil(t, err)
			}
		}
		_ = db.Sync()
		ccl, err := db.discards[Hash].getCCL(10, 0.5)
		assert.Nil(t, err)
		assert.Equal(t, 1, len(ccl))
	}

	t.Run("rewrite", func(t *testing.T) {
		helper(false)
	})

	t.Run("delete", func(t *testing.T) {
		helper(true)
	})
}

func TestRoseDB_HashGC(t *testing.T) {
	path := filepath.Join("/tmp", "rosedb")
	opts := DefaultOptions(path)
	opts.LogFileSizeThreshold = 64 << 20
	db, err := Open(opts)
	assert.Nil(t, err)
	defer destroyDB(db)

	hashKey := []byte("my_hash")
	writeCount := 500000
	for i := 0; i < writeCount; i++ {
		err := db.HSet(hashKey, GetKey(i), GetValue128B())
		assert.Nil(t, err)
	}
	for i := 0; i < writeCount/2; i++ {
		_, err := db.HDel(hashKey, GetKey(i))
		assert.Nil(t, err)
	}

	err = db.RunLogFileGC(Hash, 0, 0.4)
	assert.Nil(t, err)

	l1 := db.HLen(hashKey)
	assert.Equal(t, writeCount/2, l1)
}

func TestRoseDB_HKeys(t *testing.T) {
	path := filepath.Join("/tmp", "rosedb")
	opts := DefaultOptions(path)
	db, err := Open(opts)
	assert.Nil(t, err)
	defer destroyDB(db)

	hashKey := []byte("my_hash")
	keys, err := db.HKeys(hashKey)
	assert.Nil(t, err)
	assert.Equal(t, 0, len(keys))

	err = db.HSet(hashKey, GetKey(1), GetValue16B())
	assert.Nil(t, err)
	keys, err = db.HKeys(hashKey)
	assert.Nil(t, err)
	assert.Equal(t, 1, len(keys))
	assert.Equal(t, GetKey(1), keys[0])

	err = db.HSet(hashKey, GetKey(1), GetValue128B())
	assert.Nil(t, err)
	keys, err = db.HKeys(hashKey)
	assert.Nil(t, err)
	assert.Equal(t, 1, len(keys))
	assert.Equal(t, GetKey(1), keys[0])

	err = db.HSet(hashKey, GetKey(2), GetValue16B())
	assert.Nil(t, err)
	keys, err = db.HKeys(hashKey)
	assert.Nil(t, err)
	assert.Equal(t, 2, len(keys))
	assert.Equal(t, [][]byte{GetKey(1), GetKey(2)}, keys)

	writeCount := 1000
	for i := 0; i < writeCount; i++ {
		err := db.HSet(hashKey, GetKey(i+100), GetValue16B())
		assert.Nil(t, err)
	}
	keys, err = db.HKeys(hashKey)
	assert.Nil(t, err)
	for i := 0; i < writeCount; i++ {
		assert.Equal(t, GetKey(i+100), keys[i+2])
	}
}

func TestRoseDB_HVals(t *testing.T) {
	cases := []struct {
		IOType
		DataIndexMode
	}{
		{FileIO, KeyValueMemMode},
		{FileIO, KeyOnlyMemMode},
		{MMap, KeyValueMemMode},
		{MMap, KeyOnlyMemMode},
	}

	oneRun := func(t *testing.T, opts Options) {
		db, err := Open(opts)
		assert.Nil(t, err)
		defer destroyDB(db)

		hashKey := []byte("my_hash")
		vals, err := db.HVals(hashKey)
		assert.Nil(t, err)
		assert.Equal(t, 0, len(vals))

		val16B := GetValue16B()
		err = db.HSet(hashKey, GetKey(1), val16B)
		assert.Nil(t, err)
		vals, err = db.HVals(hashKey)
		assert.Nil(t, err)
		assert.Equal(t, 1, len(vals))
		assert.Equal(t, val16B, vals[0])

		val128B := GetValue128B()
		err = db.HSet(hashKey, GetKey(1), val128B)
		assert.Nil(t, err)
		vals, err = db.HVals(hashKey)
		assert.Nil(t, err)
		assert.Equal(t, 1, len(vals))
		assert.Equal(t, val128B, vals[0])

		err = db.HSet(hashKey, GetKey(2), val16B)
		assert.Nil(t, err)
		vals, err = db.HVals(hashKey)
		assert.Nil(t, err)
		assert.Equal(t, 2, len(vals))
		assert.Equal(t, [][]byte{val128B, val16B}, vals)

		val16B = GetValue16B()
		writeCount := 1000
		for i := 0; i < writeCount; i++ {
			err := db.HSet(hashKey, GetKey(i+100), val16B)
			assert.Nil(t, err)
		}
		vals, err = db.HVals(hashKey)
		assert.Nil(t, err)
		for i := 0; i < writeCount; i++ {
			assert.Equal(t, val16B, vals[i+2])
		}
	}

	for _, c := range cases {
		path := filepath.Join("/tmp", "rosedb")
		opts := DefaultOptions(path)
		opts.IoType = c.IOType
		opts.IndexMode = c.DataIndexMode
		oneRun(t, opts)
	}
}

<<<<<<< HEAD
func TestRoseDB_HStrLen(t *testing.T) {
=======
func TestRoseDB_HGetAll(t *testing.T) {
>>>>>>> ff7b85e0
	cases := []struct {
		IOType
		DataIndexMode
	}{
		{FileIO, KeyValueMemMode},
		{FileIO, KeyOnlyMemMode},
		{MMap, KeyValueMemMode},
		{MMap, KeyOnlyMemMode},
	}
<<<<<<< HEAD
=======

>>>>>>> ff7b85e0
	oneRun := func(t *testing.T, opts Options) {
		db, err := Open(opts)
		assert.Nil(t, err)
		defer destroyDB(db)

		hashKey := []byte("my_hash")
<<<<<<< HEAD
		key1 := GetKey(1)
		kLen := db.HStrLen(hashKey, key1)
		assert.Nil(t, err)
		assert.Equal(t, 0, kLen)

		for i := 0; i < 10; i++ {
			key := GetKey(i)
			val := GetValue(i)
			err = db.HSet(hashKey, key, val)
			assert.Nil(t, err)
			kLen = db.HStrLen(hashKey, key)
			assert.Nil(t, err)
			assert.Equal(t, kLen, len(val))
		}
=======
		pairs, err := db.HGetAll(hashKey)
		assert.Nil(t, err)
		assert.Equal(t, 0, len(pairs))

		// one
		val16B := GetValue16B()
		err = db.HSet(hashKey, GetKey(1), val16B)
		assert.Nil(t, err)
		pairs, err = db.HGetAll(hashKey)
		assert.Nil(t, err)
		assert.Equal(t, 2, len(pairs))
		assert.Equal(t, [][]byte{GetKey(1), val16B}, pairs)

		val128B := GetValue128B()
		err = db.HSet(hashKey, GetKey(1), val128B)
		assert.Nil(t, err)
		pairs, err = db.HGetAll(hashKey)
		assert.Nil(t, err)
		assert.Equal(t, 2, len(pairs))
		assert.Equal(t, [][]byte{GetKey(1), val128B}, pairs)

		// two
		err = db.HSet(hashKey, GetKey(2), val16B)
		assert.Nil(t, err)
		pairs, err = db.HGetAll(hashKey)
		assert.Nil(t, err)
		assert.Equal(t, 4, len(pairs))
		assert.Equal(t, GetKey(1), pairs[0])
		assert.Equal(t, [][]byte{GetKey(1), val128B, GetKey(2), val16B}, pairs)
>>>>>>> ff7b85e0
	}

	for _, c := range cases {
		path := filepath.Join("/tmp", "rosedb")
		opts := DefaultOptions(path)
		opts.IoType = c.IOType
		opts.IndexMode = c.DataIndexMode
		oneRun(t, opts)
	}
}<|MERGE_RESOLUTION|>--- conflicted
+++ resolved
@@ -370,11 +370,7 @@
 	}
 }
 
-<<<<<<< HEAD
-func TestRoseDB_HStrLen(t *testing.T) {
-=======
 func TestRoseDB_HGetAll(t *testing.T) {
->>>>>>> ff7b85e0
 	cases := []struct {
 		IOType
 		DataIndexMode
@@ -384,17 +380,69 @@
 		{MMap, KeyValueMemMode},
 		{MMap, KeyOnlyMemMode},
 	}
-<<<<<<< HEAD
-=======
-
->>>>>>> ff7b85e0
+
 	oneRun := func(t *testing.T, opts Options) {
 		db, err := Open(opts)
 		assert.Nil(t, err)
 		defer destroyDB(db)
 
 		hashKey := []byte("my_hash")
-<<<<<<< HEAD
+		pairs, err := db.HGetAll(hashKey)
+		assert.Nil(t, err)
+		assert.Equal(t, 0, len(pairs))
+
+		// one
+		val16B := GetValue16B()
+		err = db.HSet(hashKey, GetKey(1), val16B)
+		assert.Nil(t, err)
+		pairs, err = db.HGetAll(hashKey)
+		assert.Nil(t, err)
+		assert.Equal(t, 2, len(pairs))
+		assert.Equal(t, [][]byte{GetKey(1), val16B}, pairs)
+
+		val128B := GetValue128B()
+		err = db.HSet(hashKey, GetKey(1), val128B)
+		assert.Nil(t, err)
+		pairs, err = db.HGetAll(hashKey)
+		assert.Nil(t, err)
+		assert.Equal(t, 2, len(pairs))
+		assert.Equal(t, [][]byte{GetKey(1), val128B}, pairs)
+
+		// two
+		err = db.HSet(hashKey, GetKey(2), val16B)
+		assert.Nil(t, err)
+		pairs, err = db.HGetAll(hashKey)
+		assert.Nil(t, err)
+		assert.Equal(t, 4, len(pairs))
+		assert.Equal(t, GetKey(1), pairs[0])
+		assert.Equal(t, [][]byte{GetKey(1), val128B, GetKey(2), val16B}, pairs)
+	}
+
+	for _, c := range cases {
+		path := filepath.Join("/tmp", "rosedb")
+		opts := DefaultOptions(path)
+		opts.IoType = c.IOType
+		opts.IndexMode = c.DataIndexMode
+		oneRun(t, opts)
+	}
+}
+
+func TestRoseDB_HStrLen(t *testing.T) {
+	cases := []struct {
+		IOType
+		DataIndexMode
+	}{
+		{FileIO, KeyValueMemMode},
+		{FileIO, KeyOnlyMemMode},
+		{MMap, KeyValueMemMode},
+		{MMap, KeyOnlyMemMode},
+	}
+	oneRun := func(t *testing.T, opts Options) {
+		db, err := Open(opts)
+		assert.Nil(t, err)
+		defer destroyDB(db)
+
+		hashKey := []byte("my_hash")
 		key1 := GetKey(1)
 		kLen := db.HStrLen(hashKey, key1)
 		assert.Nil(t, err)
@@ -409,37 +457,6 @@
 			assert.Nil(t, err)
 			assert.Equal(t, kLen, len(val))
 		}
-=======
-		pairs, err := db.HGetAll(hashKey)
-		assert.Nil(t, err)
-		assert.Equal(t, 0, len(pairs))
-
-		// one
-		val16B := GetValue16B()
-		err = db.HSet(hashKey, GetKey(1), val16B)
-		assert.Nil(t, err)
-		pairs, err = db.HGetAll(hashKey)
-		assert.Nil(t, err)
-		assert.Equal(t, 2, len(pairs))
-		assert.Equal(t, [][]byte{GetKey(1), val16B}, pairs)
-
-		val128B := GetValue128B()
-		err = db.HSet(hashKey, GetKey(1), val128B)
-		assert.Nil(t, err)
-		pairs, err = db.HGetAll(hashKey)
-		assert.Nil(t, err)
-		assert.Equal(t, 2, len(pairs))
-		assert.Equal(t, [][]byte{GetKey(1), val128B}, pairs)
-
-		// two
-		err = db.HSet(hashKey, GetKey(2), val16B)
-		assert.Nil(t, err)
-		pairs, err = db.HGetAll(hashKey)
-		assert.Nil(t, err)
-		assert.Equal(t, 4, len(pairs))
-		assert.Equal(t, GetKey(1), pairs[0])
-		assert.Equal(t, [][]byte{GetKey(1), val128B, GetKey(2), val16B}, pairs)
->>>>>>> ff7b85e0
 	}
 
 	for _, c := range cases {
