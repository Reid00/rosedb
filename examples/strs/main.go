package main

import (
	"fmt"
	"github.com/flower-corp/rosedb"
	"path/filepath"
	"time"
)

func main() {
	path := filepath.Join("/tmp", "rosedb")
	opts := rosedb.DefaultOptions(path)
	db, err := rosedb.Open(opts)
	if err != nil {
		fmt.Printf("open rosedb err: %v", err)
		return
	}

	err = db.Set([]byte("name"), []byte("RoseDB"))
	if err != nil {
		fmt.Printf("write data err: %v", err)
		return
	}

	v, err := db.Get([]byte("name"))
	if err != nil {
		fmt.Printf("read data err: %v", err)
		return
	}
	fmt.Println("val = ", string(v))

	err = db.SetEX([]byte("type"), []byte("RoseDB-Strs"), time.Second*5)
	if err != nil {
		fmt.Printf("write data err: %v", err)
		return
	}

	err = db.Delete([]byte("name"))
	if err != nil {
		fmt.Printf("delete data err: %v", err)
		return
	}

	err = db.SetNX([]byte("cmd"), []byte("SetNX"))
	if err != nil {
		fmt.Printf("write data err: %v", err)
		return
	}

	v, err = db.Get([]byte("cmd"))
	if err != nil {
		fmt.Printf("read data err: %v", err)
		return
	}
	fmt.Printf("cmd-type = %s\n", string(v))

	err = db.MSet([]byte("key-1"), []byte("value-1"), []byte("key-2"), []byte("value-2"))
	if err != nil {
		fmt.Printf("mset error: %v\n", err)
	}
	fmt.Println("Multiple key-value pair added.")

	// Missing value.
	err = db.MSet([]byte("key-1"), []byte("value-1"), []byte("key-2"))
	if err != nil {
<<<<<<< HEAD
		fmt.Printf("mset error: %v\n", err)
	}

	err = db.MSetNX([]byte("key-11"), []byte("value-11"))
	if err != nil {
		fmt.Printf("msetnx error: %v\n", err)
	}
	val, _ := db.Get([]byte("key-11"))
	fmt.Printf("key-11: %v\n", string(val))
=======
		fmt.Printf("A example of missing value: %v\n", err)
	}

	// example of append
	err = db.Delete([]byte("append"))
	if err != nil {
		fmt.Printf("delete data err: %v", err)
		return
	}

	err = db.Append([]byte("append"), []byte("Rose"))
	if err != nil {
		fmt.Printf("write data err: %v", err)
		return
	}

	err = db.Append([]byte("append"), []byte("DB"))
	if err != nil {
		fmt.Printf("write data err: %v", err)
		return
	}

	v, err = db.Get([]byte("append"))
	if err != nil {
		fmt.Printf("read data err: %v", err)
		return
	}
	fmt.Printf("append = %s\n", string(v))
>>>>>>> 465a02e8
}<|MERGE_RESOLUTION|>--- conflicted
+++ resolved
@@ -63,7 +63,6 @@
 	// Missing value.
 	err = db.MSet([]byte("key-1"), []byte("value-1"), []byte("key-2"))
 	if err != nil {
-<<<<<<< HEAD
 		fmt.Printf("mset error: %v\n", err)
 	}
 
@@ -73,9 +72,7 @@
 	}
 	val, _ := db.Get([]byte("key-11"))
 	fmt.Printf("key-11: %v\n", string(val))
-=======
-		fmt.Printf("A example of missing value: %v\n", err)
-	}
+	fmt.Printf("A example of missing value: %v\n", err)
 
 	// example of append
 	err = db.Delete([]byte("append"))
@@ -102,5 +99,4 @@
 		return
 	}
 	fmt.Printf("append = %s\n", string(v))
->>>>>>> 465a02e8
 }